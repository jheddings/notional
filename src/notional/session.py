--- conflicted
+++ resolved
@@ -406,9 +406,6 @@
         if parent is None:
             raise ValueError("'parent' must be provided")
 
-<<<<<<< HEAD
-        request = {"parent": parent.dict()}
-=======
         if isinstance(parent, Page):
             parent = PageRef[parent]
         elif isinstance(parent, Database):
@@ -416,8 +413,7 @@
         elif not isinstance(parent, ParentRef):
             raise ValueError("Unsupported 'parent'")
 
-        request = {"parent": parent.to_api()}
->>>>>>> f482854f
+        request = {"parent": parent.dict()}
 
         # the API requires a properties object, even if empty
         if properties is None:

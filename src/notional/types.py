"""Wrapper for Notion API data types.

Similar to other records, these object provide access to the primitive data structure
used in the Notion API as well as higher-level methods.
"""

from abc import ABC, abstractmethod
from datetime import date, datetime
from typing import List, Optional, Union
from uuid import UUID

from .core import DataObject, TypedObject
from .schema import Function
<<<<<<< HEAD
from .text import Color, RichTextObject, TextObject, plain_text, rich_text
=======
from .text import Color, RichTextObject, plain_text, rich_text
>>>>>>> a7c48dd6
from .user import User


class ObjectReference(DataObject):
    """A general-purpose object reference in the Notion API."""

    id: UUID

    @classmethod
    def __compose__(cls, ref):
        """Compose an ObjectReference from the given reference.

        `ref` may be a `UUID`, `str` or Notional object with an `id` attribute.
        """

        if isinstance(ref, UUID):
            return ObjectReference(id=ref)

        if isinstance(ref, str):
            # pydantic handles the conversion for us
            return ObjectReference(id=ref)

        if isinstance(ref, DataObject) and hasattr(ref, "id"):
            # this would typically be another Notional object, which happens
            # to contain an `id` attribute...  we can use that for the ref
            return ObjectReference(id=ref.id)

        raise ValueError("Unrecognized 'ref' attribute")


# https://developers.notion.com/reference/parent-object
class ParentRef(TypedObject):
    """Reference another block as a parent."""

    # note that this class is simply a placeholder for the typed concrete *Ref classes
    # callers should always instantiate the intended concrete versions


class DatabaseRef(ParentRef, type="database_id"):
    """Reference a database."""

    database_id: UUID

    @classmethod
    def __compose__(cls, db_ref):
        """Compose a DatabaseRef from the given reference object.

        `db_ref` can be either a string, UUID, or database.
        """
        ref = ObjectReference[db_ref]
        return DatabaseRef(database_id=ref.id)


class PageRef(ParentRef, type="page_id"):
    """Reference a page."""

    page_id: UUID

    @classmethod
    def __compose__(cls, page_ref):
        """Compose a PageRef from the given reference object.

        `page_ref` can be either a string, UUID, or page.
        """
        ref = ObjectReference[page_ref]
        return PageRef(page_id=ref.id)


class BlockRef(ParentRef, type="block_id"):
    """Reference a block."""

    block_id: UUID

    @classmethod
    def __compose__(cls, block_ref):
        """Compose a BlockRef from the given reference object.

        `block_ref` can be either a string, UUID, or block.
        """
        ref = ObjectReference[block_ref]
        return BlockRef(block_id=ref.id)


class WorkspaceRef(ParentRef, type="workspace"):
    """Reference the workspace."""

    workspace: bool = True


class EmojiObject(TypedObject, type="emoji"):
    """A Notion emoji object."""

    emoji: str

    def __str__(self):
        """Return this EmojiObject as a simple string."""
        return self.emoji

    @classmethod
    def __compose__(cls, emoji):
        """Compose an EmojiObject from the given emoji string."""
        return EmojiObject(emoji=emoji)


class FileObject(TypedObject):
    """A Notion file object.

    Depending on the context, a FileObject may require a name (such as in the `Files`
    property).  This makes the object hierarchy difficult, so here we simply allow
    `name` to be optional.  It is the responsibility of the caller to set `name` if
    required by the API.
    """

    name: Optional[str] = None

    def __str__(self):
        """Return a string representation of this object."""
        return self.name or "__unknown__"


class HostedFile(FileObject, type="file"):
    """A Notion file object."""

    class _NestedData(DataObject):
        url: str
        expiry_time: Optional[datetime] = None

    file: _NestedData


class ExternalFile(FileObject, type="external"):
    """An external file object."""

    class _NestedData(DataObject):
        url: str

    external: _NestedData

    def __str__(self):
        """Return a string representation of this object."""
        name = super().__str__()

        if self.external and self.external.url:
            return f"![{name}]({self.external.url})"

        return name

    @classmethod
    def __compose__(cls, url, name=None):
        """Create a new `ExternalFile` from the given URL."""
        return cls(name=name, external=cls._NestedData(url=url))


class DateRange(DataObject):
    """A Notion date range, with an optional end date."""

    start: Union[date, datetime]
    end: Optional[Union[date, datetime]] = None

    def __str__(self):
        """Return a string representation of this object."""

        if self.end is None:
            return f"{self.start}"

        return f"{self.start} :: {self.end}"


class MentionData(TypedObject):
    """Base class for typed `Mention` data objects."""


class MentionUser(MentionData, type="user"):
    """Nested user data for `Mention` properties."""

    user: User

    @classmethod
    def __compose__(cls, user: User):
        """Build a `Mention` object for the specified user.

        The `id` field must be set for the given User.  Other fields may cause errors
        if they do not match the specific type returned from the API.
        """

        return MentionObject(plain_text=str(user), mention=MentionUser(user=user))


class MentionPage(MentionData, type="page"):
    """Nested page data for `Mention` properties."""

    page: ObjectReference

    @classmethod
    def __compose__(cls, page_ref):
        """Build a `Mention` object for the specified page reference."""

        ref = ObjectReference[page_ref]

        return MentionObject(plain_text=str(ref), mention=MentionPage(page=ref))

    @classmethod
    def __compose__(cls, page_ref):
        """Build a `Mention` object for the specified page reference."""

        ref = PageReference[page_ref]

        return MentionObject(plain_text=str(ref), mention=MentionPage(page=ref))


class MentionDatabase(MentionData, type="database"):
    """Nested database information for `Mention` properties."""

    database: ObjectReference

    @classmethod
    def __compose__(cls, page):
        """Build a `Mention` object for the specified database reference."""

        ref = ObjectReference[page]

        return MentionObject(plain_text=str(ref), mention=MentionDatabase(database=ref))

    @classmethod
    def __compose__(cls, page):
        """Build a `Mention` object for the specified database reference."""

        ref = PageReference[page]

        return MentionObject(plain_text=str(ref), mention=MentionDatabase(database=ref))


class MentionDate(MentionData, type="date"):
    """Nested date data for `Mention` properties."""

    date: DateRange

    @classmethod
    def __compose__(cls, start, end=None):
        """Build a `Mention` object for the specified URL."""

        date_obj = DateRange(start=start, end=end)
<<<<<<< HEAD

        return MentionObject(
            plain_text=str(date_obj), mention=MentionDate(date=date_obj)
        )


=======

        return MentionObject(
            plain_text=str(date_obj), mention=MentionDate(date=date_obj)
        )


>>>>>>> a7c48dd6
class MentionLinkPreview(MentionData, type="link_preview"):
    """Nested url data for `Mention` properties.

    These objects cannot be created via the API.
    """

<<<<<<< HEAD
    class _NestedData(DataObject):
=======
    class _NestedData(NestedObject):
>>>>>>> a7c48dd6
        url: str

    link_preview: _NestedData


class MentionTemplateData(TypedObject):
    """Nested template data for `Mention` properties."""


class MentionTemplateDate(MentionTemplateData, type="template_mention_date"):
    """Nested date template data for `Mention` properties."""

    template_mention_date: str


class MentionTemplateUser(MentionTemplateData, type="template_mention_user"):
    """Nested user template data for `Mention` properties."""

    template_mention_user: str


class MentionTemplate(MentionData, type="template_mention"):
    """Nested template data for `Mention` properties."""

    template_mention: MentionTemplateData


class MentionObject(RichTextObject, type="mention"):
    """Notion mention element."""

    mention: MentionData


class EquationObject(RichTextObject, type="equation"):
    """Notion equation element."""

    class _NestedData(DataObject):
        expression: str

    equation: _NestedData

    def __str__(self):
        """Return a string representation of this object."""

        if self.equation is None:
            return None

        return self.equation.expression


class NativeTypeMixin:
    """Mixin class for properties that can be represented as native Python types."""

    def __str__(self):
        """Return a string representation of this object."""

        value = self.Value

        if value is None:
            return ""

        return str(value)

    def __eq__(self, other):
        """Determine if this property is equal to the given object."""

        return self.Value == other

    def __ne__(self, other):
        """Determine if this property is not equal to the given object."""

        return self.Value != other

    @classmethod
    def __compose__(cls, value):
        """Build the property value from the native Python value."""

        # use type-name field to instantiate the class when possible
        if hasattr(cls, "type"):
            return cls(**{cls.type: value})

        raise NotImplementedError()

    @property
    def Value(self):
        """Get the current value of this property as a native Python type."""

        cls = self.__class__

        # check to see if the object has a field with the type-name
        # (this is assigned by TypedObject during subclass creation)
        if hasattr(cls, "type") and hasattr(self, cls.type):
            return getattr(self, cls.type)

        raise NotImplementedError()


class PropertyValue(TypedObject):
    """Base class for Notion property values."""

    id: Optional[str] = None


class Title(NativeTypeMixin, PropertyValue, type="title"):
    """Notion title type."""

    title: List[RichTextObject] = []

    def __len__(self):
        """Return the number of object in the Title object."""

        return len(self.title)

    @classmethod
    def __compose__(cls, *text):
        """Create a new `Title` property from the given text elements."""
        return cls(title=rich_text(*text))

    @property
    def Value(self):
        """Return the plain text from this Title."""

        if self.title is None:
            return None

        return plain_text(*self.title)


class RichText(NativeTypeMixin, PropertyValue, type="rich_text"):
    """Notion rich text type."""

    rich_text: List[RichTextObject] = []

    def __len__(self):
        """Return the number of object in the RichText object."""
        return len(self.rich_text)

    @classmethod
    def __compose__(cls, *text):
        """Create a new `RichText` property from the given strings."""
        return cls(rich_text=rich_text(*text))

    @property
    def Value(self):
        """Return the plain text from this RichText."""

        if self.rich_text is None:
            return None

        return plain_text(*self.rich_text)


class Number(NativeTypeMixin, PropertyValue, type="number"):
    """Simple number type."""

    number: Optional[Union[float, int]] = None

    def __iadd__(self, other):
        """Add the given value to this Number."""

        self.number += other
        return self

    def __isub__(self, other):
        """Subtract the given value from this Number."""

        self.number -= other
        return self

    @property
    def Value(self):
        """Get the current value of this property as a native Python number."""

        if self.number is None:
            return None

        if self.number == int(self.number):
            return int(self.number)

        return self.number


class Checkbox(NativeTypeMixin, PropertyValue, type="checkbox"):
    """Simple checkbox type; represented as a boolean."""

    checkbox: Optional[bool] = None


class Date(PropertyValue, type="date"):
    """Notion complex date type - may include timestamp and/or be a date range."""

    date: Optional[DateRange] = None

    def __contains__(self, other):
        """Determine if the given date is in the range (inclusive) of this Date.

        Raises ValueError if the Date object is not a range - e.g. has no end date.
        """

        if not self.IsRange:
            raise ValueError("This date is not a range")

        return self.Start <= other <= self.End

    def __str__(self):
        """Return a string representation of this property."""
        return "" if self.date is None else str(self.date)

    @classmethod
    def __compose__(cls, start, end=None):
        """Create a new Date from the native values."""
        return cls(date=DateRange(start=start, end=end))

    @property
    def IsRange(self):
        """Determine if this object represents a date range (versus a single date)."""

        if self.date is None:
            return False

        return self.date.end is not None

    @property
    def Start(self):
        """Return the start date of this property."""
        return None if self.date is None else self.date.start

    @property
    def End(self):
        """Return the end date of this property."""
        return None if self.date is None else self.date.end


class Status(NativeTypeMixin, PropertyValue, type="status"):
    """Notion status property."""

    class _NestedData(DataObject):
        name: str = None
        id: Optional[Union[UUID, str]] = None
        color: Optional[Color] = None

    status: Optional[_NestedData] = None

    def __str__(self):
        """Return a string representation of this property."""
        return self.Value or ""

    def __eq__(self, other):
        """Determine if this property is equal to the given object.

        To avoid confusion, this method compares Status options by name.
        """

        if other is None:
            return self.status is None

        if isinstance(other, Status):
            return self.status.name == other.status.name

        return self.status.name == other

    @classmethod
    def __compose__(cls, name, color=Color.DEFAULT):
        """Create a `Status` property from the given name.

        :param name: a string to use for this property
        :param color: an optional Color for the status
        """

        if name is None:
            raise ValueError("'name' cannot be None")

        return cls(status=Status._NestedData(name=name, color=color))

    @property
    def Value(self):
        """Return the value of this property as a string."""

        return self.status.name


class SelectValue(DataObject):
    """Values for select & multi-select properties."""

    name: str
    id: Optional[Union[UUID, str]] = None
    color: Optional[Color] = None

    def __str__(self):
        """Return a string representation of this property."""
        return self.name


class SelectOne(NativeTypeMixin, PropertyValue, type="select"):
    """Notion select type."""

    select: Optional[SelectValue] = None

    def __str__(self):
        """Return a string representation of this property."""
        return self.Value or ""

    def __eq__(self, other):
        """Determine if this property is equal to the given object.

        To avoid confusion, this method compares Select options by name.
        """

        if other is None:
            return self.select is None

        return other == self.select.name

    @classmethod
    def __compose__(cls, value, color=None):
        """Create a `SelectOne` property from the given value.

        :param value: a string to use for this property
        :param color: an optional Color for the value
        """

        if value is None:
            raise ValueError("'name' cannot be None")

        return cls(select=SelectValue(name=value, color=color))

    @property
    def Value(self):
        """Return the value of this property as a string."""

        if self.select is None:
            return None

        return str(self.select)


class MultiSelect(PropertyValue, type="multi_select"):
    """Notion multi-select type."""

    multi_select: List[SelectValue] = []

    def __str__(self):
        """Return a string representation of this property."""
        return ", ".join(self.Values)

    def __len__(self):
        """Count the number of selected values."""
        return len(self.multi_select)

    def __getitem__(self, index):
        """Return the SelectValue object at the given index."""

        if self.multi_select is None:
            raise IndexError("empty property")

        if index > len(self.multi_select):
            raise IndexError("index out of range")

        return self.multi_select[index]

    def __iadd__(self, other):
        """Add the given option to this MultiSelect."""

        if other in self:
            raise ValueError(f"Duplicate item: {other}")

        self.append(other)

        return self

    def __isub__(self, other):
        """Remove the given value from this MultiSelect."""

        if other not in self:
            raise ValueError(f"No such item: {other}")

        self.remove(other)

        return self

    def __contains__(self, name):
        """Determine if the given name is in this MultiSelect.

        To avoid confusion, only names are considered for comparison, not ID's.
        """

        for opt in self.multi_select:
            if opt.name == name:
                return True

        return False

    def __iter__(self):
        """Iterate over the SelectValue's in this property."""

        if self.multi_select is None:
            return None

        return iter(self.multi_select)

    @classmethod
    def __compose__(cls, value):
        """Initialize a new MultiSelect from the given value."""

        if isinstance(value, list):
            return cls._compose_from_list(*value)

        return cls._compose_from_list(value)

    def append(self, *values):
        """Add selected values to this MultiSelect."""

        for value in values:
            if value is None:
                raise ValueError("'None' is an invalid value")

            if value not in self:
                opt = SelectValue(name=value)
                self.multi_select.append(opt)

    def remove(self, *values):
        """Remove selected values from this MultiSelect."""

        self.multi_select = [opt for opt in self.multi_select if opt.name not in values]

    @property
    def Values(self):
        """Return the names of each value in this MultiSelect as a list."""

        if self.multi_select is None:
            return None

        return [str(val) for val in self.multi_select if val.name is not None]

    @classmethod
    def _compose_from_list(cls, *values):
        """Create a Select block from a list of values.

        All values in the list will be automatically converted to strings.
        """

        select = []

        for value in values:
            if value is None:
                continue

            select.append(SelectValue(name=str(value)))

        return cls(multi_select=select)


class People(PropertyValue, type="people"):
    """Notion people type."""

    people: List[User] = []

    def __iter__(self):
        """Iterate over the User's in this property."""

        if self.people is None:
            return None

        return iter(self.people)

    def __contains__(self, other):
        """Determine if the given User or name is in this People.

        To avoid confusion, only names are considered for comparison (not ID's).
        """

        for user in self.people:
            if user == other:
                return True

            if user.name == other:
                return True

        return False

    def __len__(self):
        """Return the number of People in this property."""

        return len(self.people)

    def __getitem__(self, index):
        """Return the People object at the given index."""

        if self.people is None:
            raise IndexError("empty property")

        if index > len(self.people):
            raise IndexError("index out of range")

        return self.people[index]

    def __str__(self):
        """Return a string representation of this property."""
        return ", ".join([str(user) for user in self.people])


class URL(NativeTypeMixin, PropertyValue, type="url"):
    """Notion URL type."""

    url: Optional[str] = None


class Email(NativeTypeMixin, PropertyValue, type="email"):
    """Notion email type."""

    email: Optional[str] = None


class PhoneNumber(NativeTypeMixin, PropertyValue, type="phone_number"):
    """Notion phone type."""

    phone_number: Optional[str] = None


class Files(PropertyValue, type="files"):
    """Notion files type."""

    files: List[FileObject] = []

    def __contains__(self, other):
        """Determine if the given FileObject or name is in the property."""

        if self.files is None:
            return False

        for ref in self.files:
            if ref == other:
                return True

            if ref.name == other:
                return True

        return False

    def __str__(self):
        """Return a string representation of this property."""
        return "; ".join([str(file) for file in self.files])

    def __iter__(self):
        """Iterate over the FileObject's in this property."""

        if self.files is None:
            return None

        return iter(self.files)

    def __len__(self):
        """Return the number of Files in this property."""

        return len(self.files)

    def __getitem__(self, name):
        """Return the FileObject with the given name."""

        if self.files is None:
            return None

        for ref in self.files:
            if ref.name == name:
                return ref

        raise AttributeError("No such file")

    def __iadd__(self, obj):
        """Append the given `FileObject` in place."""

        if obj in self:
            raise ValueError(f"Item exists: {obj}")

        self.append(obj)
        return self

    def __isub__(self, obj):
        """Remove the given `FileObject` in place."""

        if obj not in self:
            raise ValueError(f"No such item: {obj}")

        self.remove(obj)
        return self

    def append(self, obj):
        """Append the given file reference to this property.

        :param ref: the `FileObject` to be added
        """
        self.files.append(obj)

    def remove(self, obj):
        """Remove the given file reference from this property.

        :param ref: the `FileObject` to be removed
        """
        self.files.remove(obj)


class FormulaResult(TypedObject):
    """A Notion formula result.

    This object contains the result of the expression in the database properties.
    """

    def __str__(self):
        """Return the formula result as a string."""
        return self.Result or ""

    @property
    def Result(self):
        """Return the result of this FormulaResult."""
        raise NotImplementedError("Result unavailable")


class StringFormula(FormulaResult, type="string"):
    """A Notion string formula result."""

    string: Optional[str] = None

    @property
    def Result(self):
        """Return the result of this StringFormula."""
        return self.string


class NumberFormula(FormulaResult, type="number"):
    """A Notion number formula result."""

    number: Optional[Union[float, int]] = None

    @property
    def Result(self):
        """Return the result of this NumberFormula."""
        return self.number


class DateFormula(FormulaResult, type="date"):
    """A Notion date formula result."""

    date: Optional[DateRange] = None

    @property
    def Result(self):
        """Return the result of this DateFormula."""
        return self.date


class BooleanFormula(FormulaResult, type="boolean"):
    """A Notion boolean formula result."""

    boolean: Optional[bool] = None

    @property
    def Result(self):
        """Return the result of this BooleanFormula."""
        return self.boolean


class Formula(PropertyValue, type="formula"):
    """A Notion formula property value."""

    formula: Optional[FormulaResult] = None

    def __str__(self):
        """Return the result of this formula as a string."""
        return str(self.Result or "")

    @property
    def Result(self):
        """Return the result of this Formula in its native type."""

        if self.formula is None:
            return None

        return self.formula.Result


class Relation(PropertyValue, type="relation"):
    """A Notion relation property value."""

    relation: List[ObjectReference] = []
    has_more: bool = False

    @classmethod
    def __compose__(cls, pages):
        """Return a `Relation` property with the specified pages."""

        if isinstance(pages, list):
            refs = [ObjectReference[page] for page in pages]
        else:
            refs = [ObjectReference[pages]]

        return cls(relation=refs)

    def __contains__(self, page):
        """Determine if the given page is in this Relation."""
        return ObjectReference[page] in self.relation

    def __iter__(self):
        """Iterate over the ObjectReference's in this property."""

        if self.relation is None:
            return None

        return iter(self.relation)

    def __len__(self):
        """Return the number of ObjectReference's in this property."""

        return len(self.relation)

    def __getitem__(self, index):
        """Return the ObjectReference object at the given index."""

        if self.relation is None:
            raise IndexError("empty property")

        if index > len(self.relation):
            raise IndexError("index out of range")

        return self.relation[index]

    def __iadd__(self, page):
        """Add the given page to this Relation in place."""

        ref = ObjectReference[page]

        if ref in self.relation:
            raise ValueError(f"Duplicate item: {ref.id}")

        self.relation.append(ref)

        return self

    def __isub__(self, page):
        """Remove the given page from this Relation in place."""

        ref = ObjectReference[page]

        if ref in self.relation:
            raise ValueError(f"No such item: {ref.id}")

        self.relation.remove(ref)

        return self


class RollupObject(TypedObject, ABC):
    """A Notion rollup property value."""

    function: Optional[Function] = None

    @property
    @abstractmethod
    def Value(self):
        """Return the native representation of this Rollup object."""


class RollupNumber(RollupObject, type="number"):
    """A Notion rollup number property value."""

    number: Optional[Union[float, int]] = None

    @property
    def Value(self):
        """Return the native representation of this Rollup object."""
        return self.number


class RollupDate(RollupObject, type="date"):
    """A Notion rollup date property value."""

    date: Optional[DateRange] = None

    @property
    def Value(self):
        """Return the native representation of this Rollup object."""
        return self.date


class RollupArray(RollupObject, type="array"):
    """A Notion rollup array property value."""

    array: List[PropertyValue]

    @property
    def Value(self):
        """Return the native representation of this Rollup object."""
        return self.array


class Rollup(PropertyValue, type="rollup"):
    """A Notion rollup property value."""

    rollup: Optional[RollupObject] = None

    def __str__(self):
        """Return a string representation of this Rollup property."""

        if self.rollup is None:
            return ""

        value = self.rollup.Value
        if value is None:
            return ""

        return str(value)


class CreatedTime(NativeTypeMixin, PropertyValue, type="created_time"):
    """A Notion created-time property value."""

    created_time: datetime


class CreatedBy(PropertyValue, type="created_by"):
    """A Notion created-by property value."""

    created_by: User

    def __str__(self):
        """Return the contents of this property as a string."""
        return str(self.created_by)


class LastEditedTime(NativeTypeMixin, PropertyValue, type="last_edited_time"):
    """A Notion last-edited-time property value."""

    last_edited_time: datetime


class LastEditedBy(PropertyValue, type="last_edited_by"):
    """A Notion last-edited-by property value."""

    last_edited_by: User

    def __str__(self):
        """Return the contents of this property as a string."""
        return str(self.last_edited_by)<|MERGE_RESOLUTION|>--- conflicted
+++ resolved
@@ -11,11 +11,7 @@
 
 from .core import DataObject, TypedObject
 from .schema import Function
-<<<<<<< HEAD
-from .text import Color, RichTextObject, TextObject, plain_text, rich_text
-=======
 from .text import Color, RichTextObject, plain_text, rich_text
->>>>>>> a7c48dd6
 from .user import User
 
 
@@ -217,14 +213,6 @@
 
         return MentionObject(plain_text=str(ref), mention=MentionPage(page=ref))
 
-    @classmethod
-    def __compose__(cls, page_ref):
-        """Build a `Mention` object for the specified page reference."""
-
-        ref = PageReference[page_ref]
-
-        return MentionObject(plain_text=str(ref), mention=MentionPage(page=ref))
-
 
 class MentionDatabase(MentionData, type="database"):
     """Nested database information for `Mention` properties."""
@@ -239,14 +227,6 @@
 
         return MentionObject(plain_text=str(ref), mention=MentionDatabase(database=ref))
 
-    @classmethod
-    def __compose__(cls, page):
-        """Build a `Mention` object for the specified database reference."""
-
-        ref = PageReference[page]
-
-        return MentionObject(plain_text=str(ref), mention=MentionDatabase(database=ref))
-
 
 class MentionDate(MentionData, type="date"):
     """Nested date data for `Mention` properties."""
@@ -258,32 +238,19 @@
         """Build a `Mention` object for the specified URL."""
 
         date_obj = DateRange(start=start, end=end)
-<<<<<<< HEAD
 
         return MentionObject(
             plain_text=str(date_obj), mention=MentionDate(date=date_obj)
         )
 
 
-=======
-
-        return MentionObject(
-            plain_text=str(date_obj), mention=MentionDate(date=date_obj)
-        )
-
-
->>>>>>> a7c48dd6
 class MentionLinkPreview(MentionData, type="link_preview"):
     """Nested url data for `Mention` properties.
 
     These objects cannot be created via the API.
     """
 
-<<<<<<< HEAD
     class _NestedData(DataObject):
-=======
-    class _NestedData(NestedObject):
->>>>>>> a7c48dd6
         url: str
 
     link_preview: _NestedData

#!/usr/bin/env python3

"""This script demonstrates relationships between databases in Notion.

The script accepts a single command line option, which is a page ID.  It will then
create two databases using related fields and build ORM objects from the new databases.

The caller must set `NOTION_AUTH_TOKEN` to a valid integration token.
"""

import logging
import os
import sys

from notional.orm import connected_page

logging.basicConfig(level=logging.INFO)

import notional
from notional import schema, types

page_id = sys.argv[1]
auth_token = os.getenv("NOTION_AUTH_TOKEN")

# connect to Notion and load our top-level page
notion = notional.connect(auth=auth_token)
page = notion.pages.retrieve(page_id)
CustomPage = connected_page(session=notion)

# create our databases...

parts_schema = {
    "Name": schema.Title(),
    "Cost": schema.Number[schema.NumberFormat.DOLLAR],
    "Supplier": schema.RichText(),
    "Inventory": schema.Number(),
}

parts_db = notion.databases.create(
    parent=page,
    title="Parts",
    schema=parts_schema,
)

product_schema = {
    "Name": schema.Title(),
    "Parts": schema.SinglePropertyRelation[parts_db.id],
    "COGS": schema.Rollup(
        rollup=schema.Rollup._NestedData(
            relation_property_name="Parts",
            rollup_property_name="Cost",
            function=schema.Function.SUM,
        ),
    ),
    "Quantity": schema.Number(),
}

product_db = notion.databases.create(
    parent=page,
    title="Products",
    schema=product_schema,
)

# use the new databases to create our custom ORM classes...

Part = connected_page(session=notion, source_db=parts_db)
Product = connected_page(session=notion, source_db=product_db)

# add parts to the database...

x_throstle = Part.create(
    Name="X Throstle",
    Cost=25,
    Inventory=30,
    Supplier="Spacely Sprockets",
)

depthgrater = Part.create(
    Name="Depthgrater",
    Cost=1000,
    Inventory=5,
    Supplier="Knowhere",
)

quasipaddle = Part.create(
    Name="Quasipaddle",
    Cost=42,
    Inventory=37,
    Supplier="PRIVATE",
)

# now, build some products for the catalog...

capsule = Product.create(
    Name="Evacuation Capsule",
    Parts=types.Relation[x_throstle.id, quasipaddle.id],
    Quantity=3,
)

rocket = Product.create(
    Name="Rocket Ship",
<<<<<<< HEAD
    Parts=types.Relation[[x_throstle, depthgrater, quasipaddle]],
=======
    Parts=types.Relation[x_throstle.id, quasipaddle.id, depthgrater.id],
>>>>>>> 8d000cb5
    Quantity=1,
)

print(f"Capsule COGS: {capsule.COGS}")<|MERGE_RESOLUTION|>--- conflicted
+++ resolved
@@ -99,11 +99,7 @@
 
 rocket = Product.create(
     Name="Rocket Ship",
-<<<<<<< HEAD
-    Parts=types.Relation[[x_throstle, depthgrater, quasipaddle]],
-=======
     Parts=types.Relation[x_throstle.id, quasipaddle.id, depthgrater.id],
->>>>>>> 8d000cb5
     Quantity=1,
 )
 

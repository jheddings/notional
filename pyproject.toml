[tool.poetry]
name = "notional"
version = "0.8.1"
description = "A high-level interface for the Notion SDK."
license = "MIT"
authors = ["Jason Heddings <jheddings@gmail.com>"]
repository = "https://github.com/jheddings/notional/"
documentation = "https://jheddings.github.io/notional/"
readme = "README.md"
classifiers=[
    "Operating System :: OS Independent",
    "Topic :: Software Development :: Libraries :: Python Modules"
]

[tool.poetry.dependencies]
python = "^3.10"
notion-client = "^2.2.1"
<<<<<<< HEAD
pydantic = "^2.5.3"
=======
pydantic = "^1.10.15"
>>>>>>> de4de2a4
html5lib = "^1.1"
urllib3 = "^1.26.18"
emoji = "^2.11.0"

[tool.poetry.group.dev.dependencies]
GitPython = "^3.1.43"
pre-commit = "^3.5.0"
pytest = "^8.1.0"
coverage = "^7.4.4"
pytest-vcr = "^1.0.2"
mypy = "^1.9.0"
ruff = "^0.3.5"

[tool.poetry.group.docs.dependencies]
mkdocs = "^1.5.3"
mkdocstrings = "^0.24.2"
mkdocs-material = "^9.5.17"
mkdocstrings-python = "^1.9.2"

[tool.ruff]
line-length = 88
indent-width = 4

[tool.ruff.lint]
select = [
    "I",   # isort
    "E",   # pycodestyle errors
    "W",   # pycodestyle warnings
    "F",   # pyflakes
    "C",   # flake8-comprehensions
    "B",   # flake8-bugbear
    "G",   # flake8-logging-format
    "RET", # flake8-return
    "ERA", # eradicate
    "UP",  # pyupgrade
]
ignore = [
    "E501", # line-too-long
]

[tool.ruff.format]
quote-style = "double"
indent-style = "space"
skip-magic-trailing-comma = false
line-ending = "auto"

[tool.ruff.isort]
known-first-party = ["notional"]

[tool.mypy]
no_implicit_optional = true
warn_return_any = true
ignore_missing_imports = true

[build-system]
requires = ["poetry-core>=1.9.0"]
build-backend = "poetry.core.masonry.api"<|MERGE_RESOLUTION|>--- conflicted
+++ resolved
@@ -15,11 +15,7 @@
 [tool.poetry.dependencies]
 python = "^3.10"
 notion-client = "^2.2.1"
-<<<<<<< HEAD
 pydantic = "^2.5.3"
-=======
-pydantic = "^1.10.15"
->>>>>>> de4de2a4
 html5lib = "^1.1"
 urllib3 = "^1.26.18"
 emoji = "^2.11.0"

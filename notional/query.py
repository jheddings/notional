"""Provides an interactive query builder for Notion databases."""

import logging
from datetime import date, datetime
from enum import Enum
from inspect import isclass
from typing import Any, List, Optional, Union
from uuid import UUID

from pydantic import validator

from .core import DataObject
from .iterator import EndpointIterator

log = logging.getLogger(__name__)

# TODO add support for start_cursor and page_size - the challenge is that we are using
# EndpointIterator for the results, which overrides those parameters for all results


def get_target_id(target):
    if isinstance(target, str):
        return target

    elif isinstance(target, UUID):
        return target.hex

    elif issubclass(target, ConnectedPageBase):
        if target._orm_database_id_ is None:
            raise ValueError("ConnectedPage has no database")

        return target._orm_database_id_

    raise ValueError("unsupported query target")


class QueryFilter(DataObject):
    """Base class for query filters."""


class TextCriteria(DataObject):
    """Represents text criteria in Notion."""

    equals: Optional[str] = None
    does_not_equal: Optional[str] = None
    contains: Optional[str] = None
    does_not_contain: Optional[str] = None
    starts_with: Optional[str] = None
    ends_with: Optional[str] = None
    is_empty: Optional[bool] = None
    is_not_empty: Optional[bool] = None


class NumberCriteria(DataObject):
    """Represents number criteria in Notion."""

    equals: Optional[Union[float, int]] = None
    does_not_equal: Optional[Union[float, int]] = None
    greater_than: Optional[Union[float, int]] = None
    less_than: Optional[Union[float, int]] = None
    greater_than_or_equal_to: Optional[Union[float, int]] = None
    less_than_or_equal_to: Optional[Union[float, int]] = None
    is_empty: Optional[bool] = None
    is_not_empty: Optional[bool] = None


class CheckboxCriteria(DataObject):
    """Represents checkbox criteria in Notion."""

    equals: Optional[bool] = None
    does_not_equal: Optional[bool] = None


class SelectOneCriteria(DataObject):
    """Represents select criteria in Notion."""

    equals: Optional[str] = None
    does_not_equal: Optional[str] = None
    is_empty: Optional[bool] = None
    is_not_empty: Optional[bool] = None


class MultiSelectCriteria(DataObject):
    """Represents a multi_select criteria in Notion."""

    contains: Optional[str] = None
    does_not_contains: Optional[str] = None
    is_empty: Optional[bool] = None
    is_not_empty: Optional[bool] = None


class DateCriteria(DataObject):
    """Represents date criteria in Notion."""

    equals: Optional[Union[date, datetime]] = None
    before: Optional[Union[date, datetime]] = None
    after: Optional[Union[date, datetime]] = None
    on_or_before: Optional[Union[date, datetime]] = None
    on_or_after: Optional[Union[date, datetime]] = None

    is_empty: Optional[bool] = None
    is_not_empty: Optional[bool] = None

    past_week: Optional[Any] = None
    past_month: Optional[Any] = None
    past_year: Optional[Any] = None
    next_week: Optional[Any] = None
    next_month: Optional[Any] = None
    next_year: Optional[Any] = None


class PeopleCriteria(DataObject):
    """Represents people criteria in Notion."""

    contains: Optional[UUID] = None
    does_not_contain: Optional[UUID] = None
    is_empty: Optional[bool] = None
    is_not_empty: Optional[bool] = None


class FilesCriteria(DataObject):
    """Represents files criteria in Notion."""

    is_empty: Optional[bool] = None
    is_not_empty: Optional[bool] = None


class RelationCriteria(DataObject):
    """Represents relation criteria in Notion."""

    contains: Optional[UUID] = None
    does_not_contain: Optional[UUID] = None
    is_empty: Optional[bool] = None
    is_not_empty: Optional[bool] = None


class FormulaCriteria(DataObject):
    """Represents formula criteria in Notion."""

    text: Optional[TextCriteria] = None
    checkbox: Optional[CheckboxCriteria] = None
    number: Optional[NumberCriteria] = None
    date: Optional[DateCriteria] = None


class PropertyFilter(QueryFilter):
    """Represents a database property filter in Notion."""

    property: str

    text: Optional[TextCriteria] = None
    number: Optional[NumberCriteria] = None
    checkbox: Optional[CheckboxCriteria] = None
    select: Optional[SelectOneCriteria] = None
    multi_select: Optional[MultiSelectCriteria] = None
    date: Optional[DateCriteria] = None
    people: Optional[PeopleCriteria] = None
    files: Optional[FilesCriteria] = None
    relation: Optional[RelationCriteria] = None
    formula: Optional[FormulaCriteria] = None

    def where_text(self, **kwargs):
        """Method to set the text criteria on this PropertyFilter."""
        self.text = TextCriteria(**kwargs)

    def where_number(self, **kwargs):
        """Method to set the number criteria on this PropertyFilter."""
        self.number = NumberCriteria(**kwargs)

    def where_checkbox(self, **kwargs):
        """Method to set the checkbox criteria on this PropertyFilter."""
        self.checkbox = CheckboxCriteria(**kwargs)

    def where_select(self, **kwargs):
        """Method to set the select criteria on this PropertyFilter."""
        self.select = SelectOneCriteria(**kwargs)

    def where_multi_select(self, **kwargs):
        """Method to set the multi_select criteria on this PropertyFilter."""
        self.multi_select = MultiSelectCriteria(**kwargs)

    def where_date(self, **kwargs):
        """Method to set the date criteria on this PropertyFilter."""
        self.date = DateCriteria(**kwargs)

    def where_people(self, **kwargs):
        """Method to set the people criteria on this PropertyFilter."""
        self.people = PeopleCriteria(**kwargs)

    def where_files(self, **kwargs):
        """Method to set the files criteria on this PropertyFilter."""
        self.files = FilesCriteria(**kwargs)

    def where_formula(self, **kwargs):
        """Method to set the formula criteria on this PropertyFilter."""
        self.formula = FormulaCriteria(**kwargs)

    def where_relation(self, **kwargs):
        """Method to set the relation criteria on this PropertyFilter."""
        self.relation = RelationCriteria(**kwargs)


class CompoundFilter(QueryFilter):
    """Represents a compound filter in Notion."""

    # TODO fix reserved keywords in field names...

    and_: Optional[List[QueryFilter]] = None
    or_: Optional[List[QueryFilter]] = None


class SortTimestamp(str, Enum):
    """Time sort fields."""

    created_time = "created_time"
    last_edited_time = "last_edited_time"


class SortDirection(str, Enum):
    """Sort direction options."""

    ascending = "ascending"
    descending = "descending"


class PropertySort(DataObject):
    """Represents a sort instruction in Notion."""

    property: Optional[str] = None
    timestamp: Optional[SortTimestamp] = None
    direction: Optional[SortDirection] = None


class Query(DataObject):

    sorts: Optional[List[PropertySort]] = None
    filter: Optional[QueryFilter] = None
    start_cursor: Optional[UUID] = None
    page_size: int = 100

    @validator("page_size")
    def valid_page_size(cls, value):
        assert value > 0, "size must be greater than zero"
        assert value <= 100, "size must be less than or equal to 100"
        return value

    def where(self, filters):

        # TODO if self._filter is not None, create a compound for both filters
        # if self._filter is already compound, append to its internal list

        self.filter = filters

    def sort_by(self, *sorts):
        """Add the given sort elements to the query."""

        if not self.sorts:
            self.sorts = list()

        self.sorts.extend(sorts)

    def start_at(self, page_id):
        """Set the start cursor to a specific page ID."""

        self.start_cursor = page_id

    def limit(self, count):
        """Limit the number of results to the given count."""

        self.page_size = count


class QueryBuilder(object):
    """A query builder for the Notion API.

    :param session: an active session with the Notion SDK
    :param source: an EndpointIterator for results
    """

    def __init__(self, session, source, cls=None):
        self.session = session
        self.source = source
        self.cls = cls

        self._query = Query()

    def filter(self, **kwargs):
        """Add the given filter to the query."""

        filter = PropertyFilter(**kwargs)

<<<<<<< HEAD
        if filters is None:
            self._filter = list()
        else:
            self._filter.extend(filters)
=======
        self._query.where(filter)
>>>>>>> 16fd48bd

        return self

    def sort(self, **kwargs):
        """Add the given sort elements to the query."""

        # XXX should this support ORM properties also?
        # e.g. - query.sort(property=Task.Title)
        # but users won't always use ORM for queries...

<<<<<<< HEAD
        if sorts is None:
            self._sort = list()
        else:
            self._sort.extend(sorts)
=======
        sort = PropertySort(**kwargs)

        self._query.sort_by(sort)
>>>>>>> 16fd48bd

        return self

    # def start_at(self, page_id):
    #     """Set the start cursor to a specific page ID."""
    #     self.source["start_cursor"] = page_id
    #     return self

<<<<<<< HEAD
    # def limit(self, page_size):
    #     """Limit the number of results to the given page size."""
    #     self.source["page_size"] = page_size
=======
    # def limit(self, count):
    #     """Limit the number of results to the given count size."""
    #     self._start = page_id
>>>>>>> 16fd48bd
    #     return self

    def execute(self):
        """Execute the current query and return an iterator for the results."""

<<<<<<< HEAD
        if self._filter and len(self._filter) > 0:
            self.source["filter"] = self._filter

        if self._sort and len(self._sort) > 0:
            self.source["sorts"] = self._sort
=======
        params = {
            "endpoint": self.session.databases().query,
            "database_id": get_target_id(self.target),
        }

        cls = None

        if isclass(self.target) and issubclass(self.target, ConnectedPageBase):
            cls = self.target

        data = self._query.dict(exclude_none=True)
        params.update(data)

        log.debug("executing query - %s", params)
>>>>>>> 16fd48bd

        log.debug("executing query - %s", self.source)

        return ResultSet(session=self.session, src=self.source, cls=self.cls)

    def first(self):
        """Execute the current query and return the first result only."""

        try:
            return next(self.execute())
        except StopIteration:
            log.debug("iterator returned empty result set")

        return None


class ResultSet(object):
    """A result for a specific query."""

    def __init__(self, session, src, cls=None):
        self.session = session
        self.source = src
        self.cls = cls

    def __iter__(self):
        return self

    def __next__(self):
        item = next(self.source)

        if self.cls is not None:
            item = self.cls.parse_obj(item)

        return item<|MERGE_RESOLUTION|>--- conflicted
+++ resolved
@@ -10,6 +10,7 @@
 from pydantic import validator
 
 from .core import DataObject
+from .orm import ConnectedPageBase
 from .iterator import EndpointIterator
 
 log = logging.getLogger(__name__)
@@ -25,7 +26,7 @@
     elif isinstance(target, UUID):
         return target.hex
 
-    elif issubclass(target, ConnectedPageBase):
+    elif isclass(target) and issubclass(target, ConnectedPageBase):
         if target._orm_database_id_ is None:
             raise ValueError("ConnectedPage has no database")
 
@@ -289,14 +290,7 @@
 
         filter = PropertyFilter(**kwargs)
 
-<<<<<<< HEAD
-        if filters is None:
-            self._filter = list()
-        else:
-            self._filter.extend(filters)
-=======
         self._query.where(filter)
->>>>>>> 16fd48bd
 
         return self
 
@@ -307,16 +301,9 @@
         # e.g. - query.sort(property=Task.Title)
         # but users won't always use ORM for queries...
 
-<<<<<<< HEAD
-        if sorts is None:
-            self._sort = list()
-        else:
-            self._sort.extend(sorts)
-=======
         sort = PropertySort(**kwargs)
 
         self._query.sort_by(sort)
->>>>>>> 16fd48bd
 
         return self
 
@@ -325,42 +312,13 @@
     #     self.source["start_cursor"] = page_id
     #     return self
 
-<<<<<<< HEAD
     # def limit(self, page_size):
     #     """Limit the number of results to the given page size."""
     #     self.source["page_size"] = page_size
-=======
-    # def limit(self, count):
-    #     """Limit the number of results to the given count size."""
-    #     self._start = page_id
->>>>>>> 16fd48bd
     #     return self
 
     def execute(self):
         """Execute the current query and return an iterator for the results."""
-
-<<<<<<< HEAD
-        if self._filter and len(self._filter) > 0:
-            self.source["filter"] = self._filter
-
-        if self._sort and len(self._sort) > 0:
-            self.source["sorts"] = self._sort
-=======
-        params = {
-            "endpoint": self.session.databases().query,
-            "database_id": get_target_id(self.target),
-        }
-
-        cls = None
-
-        if isclass(self.target) and issubclass(self.target, ConnectedPageBase):
-            cls = self.target
-
-        data = self._query.dict(exclude_none=True)
-        params.update(data)
-
-        log.debug("executing query - %s", params)
->>>>>>> 16fd48bd
 
         log.debug("executing query - %s", self.source)
 
